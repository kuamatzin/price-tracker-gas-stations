import { create } from "zustand";
import { devtools, persist } from "zustand/middleware";
<<<<<<< HEAD
import { FuelType } from "@fuelintel/shared";

interface Station {
=======

export type FuelType = "regular" | "premium" | "diesel";

export interface Station {
>>>>>>> 29a847bc
  numero: string;
  nombre: string;
  brand?: string;
  direccion: string;
  lat: number;
  lng: number;
<<<<<<< HEAD
  entidad_id: number;
  municipio_id: number;
  is_active: boolean;
}

interface PriceData {
  station_numero: string;
  fuel_type: FuelType;
  price: number;
  previousPrice?: number;
  changed_at: string;
  detected_at: string;
}

interface CompetitorData extends Station {
  prices: {
    [key in FuelType]?: number;
  };
  distance?: number;
  lastUpdated?: string;
}

interface PriceFilters {
  fuelType?: "all" | FuelType;
  radius: number;
  brands: string[];
}

interface PriceCacheEntry {
  data: PriceData[];
  timestamp: number;
}

interface PricingState {
  // Current station context
  selectedStationNumero: string | null;
  selectedStation: Station | null;

  // Price data
  currentPrices: Map<string, PriceData[]>;
  competitors: CompetitorData[];

  // Filters
  filters: PriceFilters;

  // Loading states
  isLoadingPrices: boolean;
  isLoadingCompetitors: boolean;

  // Error states
  pricesError: string | null;
  competitorsError: string | null;

  // Cache
  priceCache: Map<string, PriceCacheEntry>;
}

interface PricingActions {
  // Actions
  setSelectedStation: (station: Station) => void;
  setCurrentPrices: (stationNumero: string, prices: PriceData[]) => void;
  setCompetitors: (competitors: CompetitorData[]) => void;
  setFilter: <K extends keyof PriceFilters>(
    key: K,
    value: PriceFilters[K],
  ) => void;
  resetFilters: () => void;
  setLoadingPrices: (loading: boolean) => void;
  setLoadingCompetitors: (loading: boolean) => void;
  setPricesError: (error: string | null) => void;
  setCompetitorsError: (error: string | null) => void;
  clearCacheForStation: (stationNumero: string) => void;
  clearAllCache: () => void;

  // Computed getters
  getStationPrices: (stationNumero: string) => PriceData[] | undefined;
  getFilteredCompetitors: () => CompetitorData[];
  isCacheValid: (stationNumero: string) => boolean;
=======
  distance?: number;
  regular?: number;
  premium?: number;
  diesel?: number;
  lastUpdated: string;
  isUserStation?: boolean;
}

export interface PriceChange {
  id: string;
  stationId: string;
  fuelType: FuelType;
  oldPrice: number;
  newPrice: number;
  change: number;
  percentage: number;
  timestamp: string;
}

export interface PriceFilters {
  fuelType: "all" | FuelType;
  radius: number;
  brands: string[];
}

export interface MarketAverages {
  regular?: number;
  premium?: number;
  diesel?: number;
}

interface CacheEntry<T = unknown> {
  data: T;
  timestamp: number;
  ttl: number; // Time to live in milliseconds
}

interface PricingState {
  // Core Data
  currentPrices: Record<FuelType, number>;
  userStation?: Station;
  competitors: Station[];
  history: PriceChange[];
  marketAverages: MarketAverages;

  // Meta
  lastUpdated: string;
  isLoading: boolean;
  error: string | null;

  // Filters
  filters: PriceFilters;
  availableBrands: string[];

  // Pagination
  pagination: {
    total: number;
    page: number;
    limit: number;
    hasNextPage: boolean;
    hasPrevPage: boolean;
  };

  // Cache
  cache: Map<string, CacheEntry>;

  // Auto-refresh
  refreshInterval?: NodeJS.Timeout;
  autoRefreshEnabled: boolean;
}

interface PricingActions {
  // Data fetching
  fetchCurrentPrices: () => Promise<void>;
  fetchCompetitors: (page?: number) => Promise<void>;
  fetchHistory: (days?: number) => Promise<void>;
  fetchMarketAverages: () => Promise<void>;
  fetchUserStation: () => Promise<void>;

  // Price management
  updatePrice: (fuelType: FuelType, price: number) => Promise<void>;
  updateMultiplePrices: (
    prices: Array<{ fuelType: FuelType; price: number }>,
  ) => Promise<void>;

  // Filter management
  setFilters: (filters: Partial<PriceFilters>) => void;
  resetFilters: () => void;

  // Cache management
  getCachedData: <T>(key: string) => T | null;
  setCachedData: <T>(key: string, data: T, ttl?: number) => void;
  clearCache: (key?: string) => void;

  // Auto-refresh
  startAutoRefresh: (interval?: number) => void;
  stopAutoRefresh: () => void;
  refreshData: () => Promise<void>;

  // Utilities
  clearError: () => void;
  setLoading: (loading: boolean) => void;

  // Pagination
  loadNextPage: () => Promise<void>;
  loadPreviousPage: () => Promise<void>;
  resetPagination: () => void;
>>>>>>> 29a847bc
}

type PricingStore = PricingState & PricingActions;

<<<<<<< HEAD
const DEFAULT_FILTERS: PriceFilters = {
  fuelType: "all",
  radius: 10,
  brands: [],
};

const CACHE_TTL = 5 * 60 * 1000; // 5 minutes

const initialState: PricingState = {
  selectedStationNumero: null,
  selectedStation: null,
  currentPrices: new Map(),
  competitors: [],
  filters: DEFAULT_FILTERS,
  isLoadingPrices: false,
  isLoadingCompetitors: false,
  pricesError: null,
  competitorsError: null,
  priceCache: new Map(),
=======
const CACHE_TTL = 5 * 60 * 1000; // 5 minutes
const REFRESH_INTERVAL = 5 * 60 * 1000; // 5 minutes

const initialState: PricingState = {
  // Core Data
  currentPrices: {
    regular: 0,
    premium: 0,
    diesel: 0,
  },
  userStation: undefined,
  competitors: [],
  history: [],
  marketAverages: {},

  // Meta
  lastUpdated: "",
  isLoading: false,
  error: null,

  // Filters
  filters: {
    fuelType: "all",
    radius: 5,
    brands: [],
  },
  availableBrands: [],

  // Pagination
  pagination: {
    total: 0,
    page: 1,
    limit: 20,
    hasNextPage: false,
    hasPrevPage: false,
  },

  // Cache
  cache: new Map(),

  // Auto-refresh
  refreshInterval: undefined,
  autoRefreshEnabled: false,
>>>>>>> 29a847bc
};

export const usePricingStore = create<PricingStore>()(
  devtools(
    persist(
      (set, get) => ({
        ...initialState,

<<<<<<< HEAD
        setSelectedStation: (station) => {
          set((state) => {
            // Clear cache if switching stations
            if (state.selectedStationNumero !== station.numero) {
              state.clearCacheForStation(state.selectedStationNumero || "");
            }
            return {
              selectedStationNumero: station.numero,
              selectedStation: station,
              competitors: [], // Reset competitors when switching stations
            };
          });
        },

        setCurrentPrices: (stationNumero, prices) => {
          set((state) => {
            const newPrices = new Map(state.currentPrices);
            newPrices.set(stationNumero, prices);

            // Update cache
            const newCache = new Map(state.priceCache);
            newCache.set(stationNumero, {
              data: prices,
              timestamp: Date.now(),
            });

            return {
              currentPrices: newPrices,
              priceCache: newCache,
              isLoadingPrices: false,
              pricesError: null,
            };
          });
        },

        setCompetitors: (competitors) => {
          set({
            competitors,
            isLoadingCompetitors: false,
            competitorsError: null,
          });
        },

        setFilter: (key, value) => {
          set((state) => ({
            filters: {
              ...state.filters,
              [key]: value,
            },
          }));
        },

        resetFilters: () => {
          set({ filters: DEFAULT_FILTERS });
        },

        setLoadingPrices: (loading) => {
          set({ isLoadingPrices: loading });
        },

        setLoadingCompetitors: (loading) => {
          set({ isLoadingCompetitors: loading });
        },

        setPricesError: (error) => {
          set({ pricesError: error, isLoadingPrices: false });
        },

        setCompetitorsError: (error) => {
          set({ competitorsError: error, isLoadingCompetitors: false });
        },

        clearCacheForStation: (stationNumero) => {
          set((state) => {
            const newCache = new Map(state.priceCache);
            newCache.delete(stationNumero);

            const newPrices = new Map(state.currentPrices);
            newPrices.delete(stationNumero);

            return {
              priceCache: newCache,
              currentPrices: newPrices,
            };
          });
        },

        clearAllCache: () => {
          set({
            priceCache: new Map(),
            currentPrices: new Map(),
            competitors: [],
          });
        },

        getStationPrices: (stationNumero) => {
          const state = get();
          return state.currentPrices.get(stationNumero);
        },

        getFilteredCompetitors: () => {
          const state = get();
          const { filters, competitors } = state;

          let filtered = [...competitors];

          // Filter by radius
          if (filters.radius) {
            filtered = filtered.filter(
              (c) => (c.distance || 0) <= filters.radius,
            );
          }

          // Filter by brands
          if (filters.brands.length > 0) {
            filtered = filtered.filter(
              (c) => c.brand && filters.brands.includes(c.brand),
            );
          }

          // Filter by fuel type
          if (filters.fuelType && filters.fuelType !== "all") {
            filtered = filtered.filter(
              (c) => c.prices[filters.fuelType as FuelType] !== undefined,
            );
          }

          return filtered;
        },

        isCacheValid: (stationNumero) => {
          const state = get();
          const cacheEntry = state.priceCache.get(stationNumero);

          if (!cacheEntry) return false;

          const now = Date.now();
          return now - cacheEntry.timestamp < CACHE_TTL;
        },
=======
        // Data fetching
        fetchCurrentPrices: async () => {
          const cacheKey = "currentPrices";
          const cached = get().getCachedData<{
            prices: Record<FuelType, number>;
            userStation?: Station;
            lastUpdated: string;
          }>(cacheKey);
          if (cached) {
            set({
              currentPrices: cached.prices,
              userStation: cached.userStation,
              lastUpdated: cached.lastUpdated,
            });
            return;
          }

          set({ isLoading: true, error: null });
          try {
            // Import the pricing service
            const { pricingService } = await import(
              "../services/api/pricing.service"
            );
            const data = await pricingService.getCurrentPrices();

            set({
              currentPrices: data.prices,
              userStation: data.station
                ? { ...data.station, isUserStation: true }
                : undefined,
              lastUpdated: data.lastUpdated,
              isLoading: false,
            });

            get().setCachedData(cacheKey, data, CACHE_TTL);
          } catch (error) {
            set({
              error:
                error instanceof Error
                  ? error.message
                  : "Failed to fetch prices",
              isLoading: false,
            });
          }
        },

        fetchCompetitors: async (page = 1) => {
          const state = get();
          const cacheKey = `competitors_${JSON.stringify(state.filters)}_${page}`;
          const cached = get().getCachedData<{
            stations: Station[];
            pagination: {
              total: number;
              page: number;
              limit: number;
              hasNextPage: boolean;
              hasPrevPage: boolean;
            };
          }>(cacheKey);

          if (cached) {
            set({
              competitors:
                page === 1
                  ? cached.stations
                  : [...state.competitors, ...cached.stations],
              pagination: cached.pagination,
              availableBrands: [
                ...new Set([
                  ...state.availableBrands,
                  ...cached.stations
                    .map((s: Station) => s.brand)
                    .filter(Boolean),
                ]),
              ],
            });
            return;
          }

          set({ isLoading: true, error: null });
          try {
            const { pricingService } = await import(
              "../services/api/pricing.service"
            );
            const filters = {
              radius: state.filters.radius,
              fuelTypes:
                state.filters.fuelType === "all"
                  ? undefined
                  : [state.filters.fuelType],
              brands:
                state.filters.brands.length > 0
                  ? state.filters.brands
                  : undefined,
              page,
              limit: state.pagination.limit,
            };

            const data = await pricingService.getCompetitors(filters);

            set({
              competitors:
                page === 1
                  ? data.stations
                  : [...state.competitors, ...data.stations],
              pagination: data.pagination,
              availableBrands: [
                ...new Set([
                  ...state.availableBrands,
                  ...data.stations.map((s) => s.brand).filter(Boolean),
                ]),
              ],
              isLoading: false,
            });

            get().setCachedData(cacheKey, data, CACHE_TTL);
          } catch (error) {
            set({
              error:
                error instanceof Error
                  ? error.message
                  : "Failed to fetch competitors",
              isLoading: false,
            });
          }
        },

        fetchHistory: async (days = 30) => {
          const cacheKey = `history_${days}`;
          const cached = get().getCachedData<{
            stations: Station[];
            pagination: {
              total: number;
              page: number;
              limit: number;
              hasNextPage: boolean;
              hasPrevPage: boolean;
            };
          }>(cacheKey);
          if (cached) {
            set({ history: cached.changes });
            return;
          }

          set({ isLoading: true, error: null });
          try {
            const { pricingService } = await import(
              "../services/api/pricing.service"
            );
            const data = await pricingService.getPriceHistory({ days });

            set({
              history: data.changes,
              isLoading: false,
            });

            get().setCachedData(cacheKey, data, CACHE_TTL);
          } catch (error) {
            set({
              error:
                error instanceof Error
                  ? error.message
                  : "Failed to fetch history",
              isLoading: false,
            });
          }
        },

        fetchMarketAverages: async () => {
          const cacheKey = "marketAverages";
          const cached = get().getCachedData<MarketAverages>(cacheKey);
          if (cached) {
            set({ marketAverages: cached });
            return;
          }

          try {
            const { pricingService } = await import(
              "../services/api/pricing.service"
            );
            const trends = await pricingService.getMarketTrends(7);

            // Calculate averages from trends
            const averages: MarketAverages = {};
            const fuelTypes: FuelType[] = ["regular", "premium", "diesel"];

            fuelTypes.forEach((fuelType) => {
              const fuelTrends = trends.trends.filter(
                (t) => t.fuelType === fuelType,
              );
              if (fuelTrends.length > 0) {
                averages[fuelType] =
                  fuelTrends[fuelTrends.length - 1].averagePrice;
              }
            });

            set({ marketAverages: averages });
            get().setCachedData(cacheKey, averages, CACHE_TTL);
          } catch (error) {
            console.warn("Failed to fetch market averages:", error);
          }
        },

        fetchUserStation: async () => {
          try {
            // This would typically get the user's station from their profile
            // For now, we'll handle it in fetchCurrentPrices
            await get().fetchCurrentPrices();
          } catch (error) {
            console.warn("Failed to fetch user station:", error);
          }
        },

        // Price management
        updatePrice: async (fuelType: FuelType, price: number) => {
          set({ isLoading: true, error: null });
          try {
            const { pricingService } = await import(
              "../services/api/pricing.service"
            );
            await pricingService.updatePrice({ fuelType, price });

            set((state) => ({
              currentPrices: {
                ...state.currentPrices,
                [fuelType]: price,
              },
              lastUpdated: new Date().toISOString(),
              isLoading: false,
            }));

            // Clear relevant caches
            get().clearCache("currentPrices");
          } catch (error) {
            set({
              error:
                error instanceof Error
                  ? error.message
                  : "Failed to update price",
              isLoading: false,
            });
          }
        },

        updateMultiplePrices: async (prices) => {
          set({ isLoading: true, error: null });
          try {
            const { pricingService } = await import(
              "../services/api/pricing.service"
            );
            await pricingService.updateMultiplePrices(prices);

            set((state) => {
              const newPrices = { ...state.currentPrices };
              prices.forEach(({ fuelType, price }) => {
                newPrices[fuelType] = price;
              });

              return {
                currentPrices: newPrices,
                lastUpdated: new Date().toISOString(),
                isLoading: false,
              };
            });

            get().clearCache("currentPrices");
          } catch (error) {
            set({
              error:
                error instanceof Error
                  ? error.message
                  : "Failed to update prices",
              isLoading: false,
            });
          }
        },

        // Filter management
        setFilters: (newFilters: Partial<PriceFilters>) => {
          set((state) => ({
            filters: { ...state.filters, ...newFilters },
            pagination: { ...state.pagination, page: 1 }, // Reset pagination
            competitors: [], // Clear current competitors
          }));

          // Fetch new data with updated filters
          get().fetchCompetitors(1);
        },

        resetFilters: () => {
          const defaultFilters: PriceFilters = {
            fuelType: "all",
            radius: 5,
            brands: [],
          };
          get().setFilters(defaultFilters);
        },

        // Cache management
        getCachedData: <T>(key: string): T | null => {
          const cache = get().cache;
          const entry = cache.get(key);

          if (!entry) return null;

          if (Date.now() > entry.timestamp + entry.ttl) {
            cache.delete(key);
            return null;
          }

          return entry.data;
        },

        setCachedData: <T>(key: string, data: T, ttl = CACHE_TTL) => {
          const cache = get().cache;
          cache.set(key, {
            data,
            timestamp: Date.now(),
            ttl,
          });
        },

        clearCache: (key?: string) => {
          const cache = get().cache;
          if (key) {
            cache.delete(key);
          } else {
            cache.clear();
          }
        },

        // Auto-refresh
        startAutoRefresh: (interval = REFRESH_INTERVAL) => {
          const state = get();
          if (state.refreshInterval) {
            clearInterval(state.refreshInterval);
          }

          const intervalId = setInterval(() => {
            get().refreshData();
          }, interval);

          set({
            refreshInterval: intervalId,
            autoRefreshEnabled: true,
          });
        },

        stopAutoRefresh: () => {
          const state = get();
          if (state.refreshInterval) {
            clearInterval(state.refreshInterval);
          }
          set({
            refreshInterval: undefined,
            autoRefreshEnabled: false,
          });
        },

        refreshData: async () => {
          const state = get();
          try {
            await Promise.all([
              state.fetchCurrentPrices(),
              state.fetchCompetitors(1),
              state.fetchMarketAverages(),
            ]);
          } catch (error) {
            console.warn("Auto-refresh failed:", error);
          }
        },

        // Utilities
        clearError: () => {
          set({ error: null });
        },

        setLoading: (loading: boolean) => {
          set({ isLoading: loading });
        },

        // Pagination
        loadNextPage: async () => {
          const state = get();
          if (state.pagination.hasNextPage && !state.isLoading) {
            await state.fetchCompetitors(state.pagination.page + 1);
          }
        },

        loadPreviousPage: async () => {
          const state = get();
          if (state.pagination.hasPrevPage && !state.isLoading) {
            await state.fetchCompetitors(state.pagination.page - 1);
          }
        },

        resetPagination: () => {
          set((state) => ({
            pagination: {
              ...state.pagination,
              page: 1,
            },
            competitors: [],
          }));
        },
>>>>>>> 29a847bc
      }),
      {
        name: "pricing-store",
        partialize: (state) => ({
<<<<<<< HEAD
          selectedStationNumero: state.selectedStationNumero,
          selectedStation: state.selectedStation,
          filters: state.filters,
        }),
      },
    ),
    { name: "PricingStore" },
=======
          filters: state.filters,
          autoRefreshEnabled: state.autoRefreshEnabled,
        }),
      },
    ),
    {
      name: "pricing-store",
      enabled: import.meta.env.VITE_ENABLE_DEVTOOLS === "true",
    },
>>>>>>> 29a847bc
  ),
);<|MERGE_RESOLUTION|>--- conflicted
+++ resolved
@@ -1,101 +1,15 @@
 import { create } from "zustand";
 import { devtools, persist } from "zustand/middleware";
-<<<<<<< HEAD
-import { FuelType } from "@fuelintel/shared";
-
-interface Station {
-=======
 
 export type FuelType = "regular" | "premium" | "diesel";
 
 export interface Station {
->>>>>>> 29a847bc
   numero: string;
   nombre: string;
   brand?: string;
   direccion: string;
   lat: number;
   lng: number;
-<<<<<<< HEAD
-  entidad_id: number;
-  municipio_id: number;
-  is_active: boolean;
-}
-
-interface PriceData {
-  station_numero: string;
-  fuel_type: FuelType;
-  price: number;
-  previousPrice?: number;
-  changed_at: string;
-  detected_at: string;
-}
-
-interface CompetitorData extends Station {
-  prices: {
-    [key in FuelType]?: number;
-  };
-  distance?: number;
-  lastUpdated?: string;
-}
-
-interface PriceFilters {
-  fuelType?: "all" | FuelType;
-  radius: number;
-  brands: string[];
-}
-
-interface PriceCacheEntry {
-  data: PriceData[];
-  timestamp: number;
-}
-
-interface PricingState {
-  // Current station context
-  selectedStationNumero: string | null;
-  selectedStation: Station | null;
-
-  // Price data
-  currentPrices: Map<string, PriceData[]>;
-  competitors: CompetitorData[];
-
-  // Filters
-  filters: PriceFilters;
-
-  // Loading states
-  isLoadingPrices: boolean;
-  isLoadingCompetitors: boolean;
-
-  // Error states
-  pricesError: string | null;
-  competitorsError: string | null;
-
-  // Cache
-  priceCache: Map<string, PriceCacheEntry>;
-}
-
-interface PricingActions {
-  // Actions
-  setSelectedStation: (station: Station) => void;
-  setCurrentPrices: (stationNumero: string, prices: PriceData[]) => void;
-  setCompetitors: (competitors: CompetitorData[]) => void;
-  setFilter: <K extends keyof PriceFilters>(
-    key: K,
-    value: PriceFilters[K],
-  ) => void;
-  resetFilters: () => void;
-  setLoadingPrices: (loading: boolean) => void;
-  setLoadingCompetitors: (loading: boolean) => void;
-  setPricesError: (error: string | null) => void;
-  setCompetitorsError: (error: string | null) => void;
-  clearCacheForStation: (stationNumero: string) => void;
-  clearAllCache: () => void;
-
-  // Computed getters
-  getStationPrices: (stationNumero: string) => PriceData[] | undefined;
-  getFilteredCompetitors: () => CompetitorData[];
-  isCacheValid: (stationNumero: string) => boolean;
-=======
   distance?: number;
   regular?: number;
   premium?: number;
@@ -203,32 +117,10 @@
   loadNextPage: () => Promise<void>;
   loadPreviousPage: () => Promise<void>;
   resetPagination: () => void;
->>>>>>> 29a847bc
 }
 
 type PricingStore = PricingState & PricingActions;
 
-<<<<<<< HEAD
-const DEFAULT_FILTERS: PriceFilters = {
-  fuelType: "all",
-  radius: 10,
-  brands: [],
-};
-
-const CACHE_TTL = 5 * 60 * 1000; // 5 minutes
-
-const initialState: PricingState = {
-  selectedStationNumero: null,
-  selectedStation: null,
-  currentPrices: new Map(),
-  competitors: [],
-  filters: DEFAULT_FILTERS,
-  isLoadingPrices: false,
-  isLoadingCompetitors: false,
-  pricesError: null,
-  competitorsError: null,
-  priceCache: new Map(),
-=======
 const CACHE_TTL = 5 * 60 * 1000; // 5 minutes
 const REFRESH_INTERVAL = 5 * 60 * 1000; // 5 minutes
 
@@ -272,7 +164,6 @@
   // Auto-refresh
   refreshInterval: undefined,
   autoRefreshEnabled: false,
->>>>>>> 29a847bc
 };
 
 export const usePricingStore = create<PricingStore>()(
@@ -281,147 +172,6 @@
       (set, get) => ({
         ...initialState,
 
-<<<<<<< HEAD
-        setSelectedStation: (station) => {
-          set((state) => {
-            // Clear cache if switching stations
-            if (state.selectedStationNumero !== station.numero) {
-              state.clearCacheForStation(state.selectedStationNumero || "");
-            }
-            return {
-              selectedStationNumero: station.numero,
-              selectedStation: station,
-              competitors: [], // Reset competitors when switching stations
-            };
-          });
-        },
-
-        setCurrentPrices: (stationNumero, prices) => {
-          set((state) => {
-            const newPrices = new Map(state.currentPrices);
-            newPrices.set(stationNumero, prices);
-
-            // Update cache
-            const newCache = new Map(state.priceCache);
-            newCache.set(stationNumero, {
-              data: prices,
-              timestamp: Date.now(),
-            });
-
-            return {
-              currentPrices: newPrices,
-              priceCache: newCache,
-              isLoadingPrices: false,
-              pricesError: null,
-            };
-          });
-        },
-
-        setCompetitors: (competitors) => {
-          set({
-            competitors,
-            isLoadingCompetitors: false,
-            competitorsError: null,
-          });
-        },
-
-        setFilter: (key, value) => {
-          set((state) => ({
-            filters: {
-              ...state.filters,
-              [key]: value,
-            },
-          }));
-        },
-
-        resetFilters: () => {
-          set({ filters: DEFAULT_FILTERS });
-        },
-
-        setLoadingPrices: (loading) => {
-          set({ isLoadingPrices: loading });
-        },
-
-        setLoadingCompetitors: (loading) => {
-          set({ isLoadingCompetitors: loading });
-        },
-
-        setPricesError: (error) => {
-          set({ pricesError: error, isLoadingPrices: false });
-        },
-
-        setCompetitorsError: (error) => {
-          set({ competitorsError: error, isLoadingCompetitors: false });
-        },
-
-        clearCacheForStation: (stationNumero) => {
-          set((state) => {
-            const newCache = new Map(state.priceCache);
-            newCache.delete(stationNumero);
-
-            const newPrices = new Map(state.currentPrices);
-            newPrices.delete(stationNumero);
-
-            return {
-              priceCache: newCache,
-              currentPrices: newPrices,
-            };
-          });
-        },
-
-        clearAllCache: () => {
-          set({
-            priceCache: new Map(),
-            currentPrices: new Map(),
-            competitors: [],
-          });
-        },
-
-        getStationPrices: (stationNumero) => {
-          const state = get();
-          return state.currentPrices.get(stationNumero);
-        },
-
-        getFilteredCompetitors: () => {
-          const state = get();
-          const { filters, competitors } = state;
-
-          let filtered = [...competitors];
-
-          // Filter by radius
-          if (filters.radius) {
-            filtered = filtered.filter(
-              (c) => (c.distance || 0) <= filters.radius,
-            );
-          }
-
-          // Filter by brands
-          if (filters.brands.length > 0) {
-            filtered = filtered.filter(
-              (c) => c.brand && filters.brands.includes(c.brand),
-            );
-          }
-
-          // Filter by fuel type
-          if (filters.fuelType && filters.fuelType !== "all") {
-            filtered = filtered.filter(
-              (c) => c.prices[filters.fuelType as FuelType] !== undefined,
-            );
-          }
-
-          return filtered;
-        },
-
-        isCacheValid: (stationNumero) => {
-          const state = get();
-          const cacheEntry = state.priceCache.get(stationNumero);
-
-          if (!cacheEntry) return false;
-
-          const now = Date.now();
-          return now - cacheEntry.timestamp < CACHE_TTL;
-        },
-=======
         // Data fetching
         fetchCurrentPrices: async () => {
           const cacheKey = "currentPrices";
@@ -827,20 +577,10 @@
             competitors: [],
           }));
         },
->>>>>>> 29a847bc
       }),
       {
         name: "pricing-store",
         partialize: (state) => ({
-<<<<<<< HEAD
-          selectedStationNumero: state.selectedStationNumero,
-          selectedStation: state.selectedStation,
-          filters: state.filters,
-        }),
-      },
-    ),
-    { name: "PricingStore" },
-=======
           filters: state.filters,
           autoRefreshEnabled: state.autoRefreshEnabled,
         }),
@@ -850,6 +590,5 @@
       name: "pricing-store",
       enabled: import.meta.env.VITE_ENABLE_DEVTOOLS === "true",
     },
->>>>>>> 29a847bc
   ),
 );