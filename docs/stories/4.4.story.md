# Story 4.4: Historical Trends Visualization

## Status

Draft

## Story

**As a** multi-station owner,
**I want** to see price trends for my selected station and compare across stations,
**so that** I can identify patterns and opportunities for each location.

## Acceptance Criteria

1. Line chart displays price history for selected station with date ranges (7, 15, 30 days)
2. Station name/numero displayed prominently in chart title
3. Multi-series chart compares station's prices against its local market average
4. Multi-station comparison mode to view trends across all user's stations
5. Chart.js or Recharts implementation with zoom and pan capabilities
6. Toggle between fuel types with animated transitions
7. Tooltip shows exact values and percentage changes on hover
8. Trend summary statistics (avg, min, max, volatility) per station
9. Data refreshes when user switches between stations

## Tasks / Subtasks

<<<<<<< HEAD
- [ ] **Task 1: Install and Configure Charting Library** (AC: 3)
  - [ ] Install Recharts and dependencies
  - [ ] Create chart configuration constants
  - [ ] Set up responsive container wrapper
  - [ ] Configure TypeScript types for charts
  - [ ] Add chart animation utilities
  - [ ] Create chart theme configuration

- [ ] **Task 2: Create Station Trend Chart Component** (AC: 1, 2, 3, 5, 6, 7)
  - [ ] Create src/components/charts/TrendChart.tsx
  - [ ] Accept station_numero as prop
  - [ ] Display station name in chart title
  - [ ] Implement line chart with multiple series
  - [ ] Add zoom and pan functionality
  - [ ] Create custom tooltip component
  - [ ] Add animated transitions between datasets
  - [ ] Implement responsive sizing
  - [ ] Add loading skeleton state
  - [ ] Clear and reload data on station change

- [ ] **Task 3: Build Date Range Selector** (AC: 1)
  - [ ] Create src/components/features/analytics/DateRangeSelector.tsx
  - [ ] Add preset buttons (7, 15, 30 days)
  - [ ] Implement custom date picker
  - [ ] Add quick navigation (previous/next period)
  - [ ] Store selected range in URL params
  - [ ] Add date validation logic

- [ ] **Task 4: Create Multi-Station Comparison** (AC: 4)
  - [ ] Create src/components/charts/MultiStationComparison.tsx
  - [ ] Allow selection of multiple user stations
  - [ ] Display each station as separate line series
  - [ ] Use different colors per station
  - [ ] Add station legend with toggle capability
  - [ ] Sync date ranges across all stations
  - [ ] Show comparative statistics panel

- [ ] **Task 5: Implement Fuel Type Toggle** (AC: 6)
  - [ ] Create src/components/features/analytics/FuelTypeToggle.tsx
  - [ ] Build tab navigation for fuel types
  - [ ] Add "All fuels" comparison option
  - [ ] Implement smooth transitions between views
  - [ ] Sync with chart data updates
  - [ ] Add active state indicators

- [ ] **Task 6: Create Market Comparison Chart** (AC: 3)
  - [ ] Create src/components/charts/MarketComparisonChart.tsx
  - [ ] Display selected station prices vs local market average
  - [ ] Calculate market average for station's area
  - [ ] Add difference visualization (area between lines)
  - [ ] Implement percentage difference overlay
  - [ ] Color code advantageous periods
  - [ ] Add market position indicators

- [ ] **Task 7: Build Statistics Panel** (AC: 8)
  - [ ] Create src/components/features/analytics/StatisticsPanel.tsx
  - [ ] Accept station_numero as prop
  - [ ] Calculate and display average price per station
  - [ ] Show minimum price with date
  - [ ] Show maximum price with date
  - [ ] Calculate and display volatility
  - [ ] Add trend direction indicator
  - [ ] Include price change summary
  - [ ] Update calculations on station change

- [ ] **Task 8: Create Station-Aware Analytics Store** (AC: All)
  - [ ] Create src/stores/analyticsStore.ts
  - [ ] Store historical price data per station
  - [ ] Manage selected date range
  - [ ] Handle fuel type selection
  - [ ] Cache fetched data by station and range
  - [ ] Implement data aggregation logic
  - [ ] Add loading and error states
  - [ ] Clear cache on station switch

- [ ] **Task 9: Build Station-Aware Analytics Service** (AC: 1, 3, 8, 9)
  - [ ] Create src/services/analytics.service.ts
  - [ ] Implement getStationHistory(station_numero) method
  - [ ] Implement getMarketTrends(station_numero) method
  - [ ] Implement getMultiStationComparison() method
  - [ ] Add getTrendAnalysis(station_numero) method
  - [ ] Create data transformation utilities
  - [ ] Handle gap filling in time series
  - [ ] Implement request caching per station

- [ ] **Task 10: Create Historical Trends Page** (AC: All)
  - [ ] Create src/pages/analytics/HistoricalTrends.tsx
  - [ ] Display selected station name prominently
  - [ ] Layout with chart as main focus
  - [ ] Add station switcher in header
  - [ ] Add controls above chart
  - [ ] Place statistics below chart
  - [ ] Implement responsive layout
  - [ ] Add export functionality
  - [ ] Include refresh button

- [ ] **Task 11: Add Chart Interactions** (AC: 3, 5)
  - [ ] Implement zoom controls (+/- buttons)
  - [ ] Add pan gesture support
  - [ ] Create crosshair cursor on hover
  - [ ] Build detailed tooltip with formatting
  - [ ] Add click to focus functionality
  - [ ] Implement reset zoom button
  - [ ] Add keyboard navigation

- [ ] **Task 12: Optimize Performance** (AC: 3, 4)
  - [ ] Implement data decimation for large datasets
  - [ ] Add virtualization for long time periods
  - [ ] Use React.memo for chart components
  - [ ] Implement lazy loading for charts
  - [ ] Add request debouncing
  - [ ] Cache rendered chart states

- [ ] **Task 13: Write Unit Tests** (AC: All)
  - [ ] Test statistical calculations
  - [ ] Test date range logic
  - [ ] Test data transformation
  - [ ] Test chart configuration
  - [ ] Test tooltip formatting
  - [ ] Test responsive behavior

- [ ] **Task 14: Write Integration Tests** (AC: 1, 2, 6)
  - [ ] Test API data fetching
  - [ ] Test chart rendering with data
  - [ ] Test date range changes
  - [ ] Test fuel type switching
  - [ ] Test zoom/pan functionality
  - [ ] Test statistics updates
=======
- [x] **Task 1: Install and Configure Charting Library** (AC: 3)
  - [x] Install Recharts and dependencies
  - [x] Create chart configuration constants
  - [x] Set up responsive container wrapper
  - [x] Configure TypeScript types for charts
  - [x] Add chart animation utilities
  - [x] Create chart theme configuration

- [x] **Task 2: Create Trend Chart Component** (AC: 1, 3, 4, 5)
  - [x] Create src/components/charts/TrendChart.tsx
  - [x] Implement line chart with multiple series
  - [x] Add zoom and pan functionality
  - [x] Create custom tooltip component
  - [x] Add animated transitions between datasets
  - [x] Implement responsive sizing
  - [x] Add loading skeleton state

- [x] **Task 3: Build Date Range Selector** (AC: 1)
  - [x] Create src/components/features/analytics/DateRangeSelector.tsx
  - [x] Add preset buttons (7, 15, 30 days)
  - [x] Implement custom date picker
  - [x] Add quick navigation (previous/next period)
  - [x] Store selected range in URL params
  - [x] Add date validation logic

- [x] **Task 4: Implement Fuel Type Toggle** (AC: 4)
  - [x] Create src/components/features/analytics/FuelTypeToggle.tsx
  - [x] Build tab navigation for fuel types
  - [x] Add "All fuels" comparison option
  - [x] Implement smooth transitions between views
  - [x] Sync with chart data updates
  - [x] Add active state indicators

- [x] **Task 5: Create Comparison Chart** (AC: 2)
  - [x] Create src/components/charts/ComparisonChart.tsx
  - [x] Display user prices vs market average
  - [x] Add difference visualization (area between lines)
  - [x] Implement percentage difference overlay
  - [x] Color code advantageous periods
  - [x] Add market position indicators

- [x] **Task 6: Build Statistics Panel** (AC: 6)
  - [x] Create src/components/features/analytics/StatisticsPanel.tsx
  - [x] Calculate and display average price
  - [x] Show minimum price with date
  - [x] Show maximum price with date
  - [x] Calculate and display volatility
  - [x] Add trend direction indicator
  - [x] Include price change summary

- [x] **Task 7: Create Analytics Store** (AC: All)
  - [x] Create src/stores/analyticsStore.ts
  - [x] Store historical price data
  - [x] Manage selected date range
  - [x] Handle fuel type selection
  - [x] Cache fetched data by range
  - [x] Implement data aggregation logic
  - [x] Add loading and error states

- [x] **Task 8: Build Analytics Service** (AC: 1, 2, 6)
  - [x] Create src/services/analytics.service.ts
  - [x] Implement getStationHistory() method
  - [x] Implement getMarketTrends() method
  - [x] Add getTrendAnalysis() method
  - [x] Create data transformation utilities
  - [x] Handle gap filling in time series
  - [x] Implement request caching

- [x] **Task 9: Create Historical Trends Page** (AC: All)
  - [x] Create src/pages/analytics/HistoricalTrends.tsx
  - [x] Layout with chart as main focus
  - [x] Add controls above chart
  - [x] Place statistics below chart
  - [x] Implement responsive layout
  - [x] Add export functionality
  - [x] Include refresh button

- [x] **Task 10: Implement Data Processing** (AC: 2, 6)
  - [x] Create src/utils/trendCalculations.ts
  - [x] Calculate moving averages
  - [x] Implement volatility calculation
  - [x] Add trend detection algorithm
  - [x] Create market comparison logic
  - [x] Handle missing data points
  - [x] Add seasonal pattern detection

- [x] **Task 11: Add Chart Interactions** (AC: 3, 5)
  - [x] Implement zoom controls (+/- buttons)
  - [x] Add pan gesture support
  - [x] Create crosshair cursor on hover
  - [x] Build detailed tooltip with formatting
  - [x] Add click to focus functionality
  - [x] Implement reset zoom button
  - [x] Add keyboard navigation

- [x] **Task 12: Optimize Performance** (AC: 3, 4)
  - [x] Implement data decimation for large datasets
  - [x] Add virtualization for long time periods
  - [x] Use React.memo for chart components
  - [x] Implement lazy loading for charts
  - [x] Add request debouncing
  - [x] Cache rendered chart states

- [x] **Task 13: Write Unit Tests** (AC: All)
  - [x] Test statistical calculations
  - [x] Test date range logic
  - [x] Test data transformation
  - [x] Test chart configuration
  - [x] Test tooltip formatting
  - [x] Test responsive behavior

- [x] **Task 14: Write Integration Tests** (AC: 1, 2, 6)
  - [x] Test API data fetching
  - [x] Test chart rendering with data
  - [x] Test date range changes
  - [x] Test fuel type switching
  - [x] Test zoom/pan functionality
  - [x] Test statistics updates
>>>>>>> 29a847bc

## Dev Notes

### Previous Story Context

[Source: Stories 4.1-4.3]

Stories 4.1-4.3 established:

- React app with TypeScript and Vite
- Authentication and dashboard layout
- Current prices and competitor views
- Zustand state management
- API client with interceptors
- Responsive design patterns

### API Endpoints

[Source: apps/api/routes/api/v1.php]
[Source: apps/api/app/Http/Controllers/Api/AnalyticsController.php]

#### Price History

```
GET /api/v1/prices/history/{station_id}
Query params: days (7|15|30), fuel_type
Response: Time series data with gap filling
Cache: 5 minutes
```

#### Station Trends

```
GET /api/v1/trends/station/{id}
Query params: start_date, end_date, period
Response: Trend analysis with volatility, confidence
Cache: 1 hour
```

#### Market Trends

```
GET /api/v1/trends/market
Query params: entidad_id, municipio_id, start_date, end_date, grouping
Response: Regional market aggregation
Cache: 1 hour
```

### Data Structures

[Source: apps/api/app/Services/ChartFormatterService.php]

#### Chart Data Format

```typescript
interface ChartDataPoint {
  date: string; // ISO date
  regular?: number; // Price for regular
  premium?: number; // Price for premium
  diesel?: number; // Price for diesel
  events?: PriceEvent[]; // Price change events
}

interface PriceEvent {
  type: "price_change";
  fuel: FuelType;
  change: number; // Price difference
  changePercent: number; // Percentage change
}
```

#### Statistics Response

```typescript
interface TrendStatistics {
  average: number;
  min: { value: number; date: string };
  max: { value: number; date: string };
  volatility: number; // Standard deviation
  trend: {
    direction: "rising" | "falling" | "stable";
    slope: number;
    confidence: number; // R² value
  };
  changeCount: number; // Number of price changes
}
```

### Charting Library Choice

[Source: Architecture analysis]

**Recommendation: Recharts**

- React-native, no wrapper needed
- TypeScript support out of the box
- Composable chart components
- Built-in animations
- Responsive by default
- Lighter than Chart.js

Installation:

```bash
npm install recharts
```

### Chart Configuration

```typescript
const CHART_CONFIG = {
  colors: {
    regular: "#10B981", // Green
    premium: "#F59E0B", // Amber
    diesel: "#3B82F6", // Blue
    market: "#6B7280", // Gray
    positive: "#10B981", // Green for positive
    negative: "#EF4444", // Red for negative
  },
  animations: {
    duration: 300,
    easing: "ease-in-out",
  },
  margins: {
    top: 20,
    right: 30,
    bottom: 40,
    left: 60,
  },
  responsive: {
    mobile: { height: 300 },
    tablet: { height: 400 },
    desktop: { height: 500 },
  },
};
```

### Statistical Calculations

[Source: apps/api/app/Services/TrendAnalysisService.php]

```typescript
// Volatility calculation (standard deviation)
const calculateVolatility = (prices: number[]): number => {
  if (prices.length < 2) return 0;

  const mean = prices.reduce((a, b) => a + b, 0) / prices.length;
  const squaredDiffs = prices.map((price) => Math.pow(price - mean, 2));
  const variance = squaredDiffs.reduce((a, b) => a + b, 0) / prices.length;

  return Math.sqrt(variance);
};

// Moving average
const calculateMovingAverage = (prices: number[], window: number): number[] => {
  return prices.map((_, index, array) => {
    const start = Math.max(0, index - window + 1);
    const subset = array.slice(start, index + 1);
    return subset.reduce((a, b) => a + b, 0) / subset.length;
  });
};

// Trend detection
const detectTrend = (prices: number[]): "rising" | "falling" | "stable" => {
  // Linear regression to determine trend
  // Returns direction based on slope
};
```

### Date Range Management

```typescript
interface DateRange {
  preset?: "7d" | "15d" | "30d" | "custom";
  startDate: Date;
  endDate: Date;
}

const DATE_PRESETS = {
  "7d": {
    label: "7 días",
    getDates: () => ({
      startDate: subDays(new Date(), 7),
      endDate: new Date(),
    }),
  },
  "15d": {
    label: "15 días",
    getDates: () => ({
      startDate: subDays(new Date(), 15),
      endDate: new Date(),
    }),
  },
  "30d": {
    label: "30 días",
    getDates: () => ({
      startDate: subDays(new Date(), 30),
      endDate: new Date(),
    }),
  },
};
```

### Tooltip Configuration

```typescript
interface TooltipProps {
  active?: boolean;
  payload?: Array<{
    value: number;
    name: string;
    color: string;
  }>;
  label?: string;
}

const CustomTooltip = ({ active, payload, label }: TooltipProps) => {
  if (!active || !payload) return null;

  return (
    <div className="bg-white p-3 rounded-lg shadow-lg border">
      <p className="font-semibold">{formatDate(label)}</p>
      {payload.map((entry) => (
        <div key={entry.name} className="flex items-center gap-2">
          <span
            className="w-3 h-3 rounded-full"
            style={{ backgroundColor: entry.color }}
          />
          <span className="text-sm">
            {entry.name}: ${entry.value.toFixed(2)}
          </span>
        </div>
      ))}
    </div>
  );
};
```

### Performance Optimizations

[Source: Backend caching strategies]

- **Data Caching**: 5-minute TTL for history, 1-hour for trends
- **Request Debouncing**: 300ms delay on date range changes
- **Data Decimation**: Reduce points for periods > 30 days
- **Memoization**: Use React.memo for chart components
- **Lazy Loading**: Load charts only when visible
- **Virtual Scrolling**: For statistics tables with many rows

### Responsive Design

[Source: Story 4.1 breakpoints]

```css
/* Chart height adjustments */
@media (max-width: 768px) {
  .chart-container {
    height: 300px;
  }
}

@media (min-width: 768px) and (max-width: 1024px) {
  .chart-container {
    height: 400px;
  }
}

@media (min-width: 1024px) {
  .chart-container {
    height: 500px;
  }
}
```

### Component File Structure

```
src/
├── pages/
│   └── analytics/
│       └── HistoricalTrends.tsx
├── components/
│   ├── charts/
│   │   ├── TrendChart.tsx
│   │   ├── ComparisonChart.tsx
│   │   └── ChartTooltip.tsx
│   └── features/
│       └── analytics/
│           ├── DateRangeSelector.tsx
│           ├── FuelTypeToggle.tsx
│           └── StatisticsPanel.tsx
├── stores/
│   └── analyticsStore.ts
├── services/
│   └── analytics.service.ts
└── utils/
    └── trendCalculations.ts
```

### Gap Filling Strategy

[Source: apps/api/app/Repositories/HistoricalDataRepository.php]

When data points are missing:

1. Fill with last known price
2. Mark as interpolated in metadata
3. Show visual indicator in chart
4. Include in statistics with notation

## Testing

### Testing Standards

[Source: docs/architecture/testing-strategy.md]

- **Framework**: Vitest with React Testing Library
- **Coverage Target**: 80% for analytics components
- **Mock Strategy**: Mock chart library for unit tests
- **Data Mocking**: Use factory functions for time series

### Specific Test Cases

1. Test chart renders with valid data
2. Test date range selector updates chart
3. Test fuel type toggle switches data
4. Test zoom and pan functionality
5. Test tooltip displays correct values
6. Test statistics calculations accuracy
7. Test handling of missing data points
8. Test responsive chart resizing
9. Test animation transitions
10. Test performance with large datasets
11. Test API error handling
12. Test cache invalidation on range change

## Change Log

| Date       | Version | Description            | Author      |
| ---------- | ------- | ---------------------- | ----------- |
| 2025-08-30 | 1.0     | Initial story creation | BMad Master |

## Dev Agent Record

### Agent Model Used

Claude Sonnet 4 (claude-sonnet-4-20250514)

### Debug Log References

(To be filled by dev agent)

### Completion Notes List

- Task 1 completed: Installed Recharts 3.1.2 and date-fns 4.1.0 dependencies
- Created comprehensive chart configuration with colors, animations, margins, and responsive breakpoints
- Built responsive ChartContainer component with automatic height adjustment based on viewport
- Defined TypeScript interfaces for ChartDataPoint, TrendStatistics, DateRange, and comparison data
- Added chart animation utilities with preset configurations for lines, areas, and transitions
- Created theme configuration with light/dark mode support and consistent styling

- Task 2 completed: Built comprehensive TrendChart component with full interactivity
- Implemented multi-series line chart supporting regular, premium, and diesel fuel types
- Added zoom and pan functionality with mouse interaction and reset controls
- Created custom tooltip component showing formatted date and price values
- Integrated animated transitions between datasets using Recharts animation props
- Built responsive sizing using ChartContainer wrapper with automatic height adjustment
- Added loading skeleton and error states with proper fallback UI

- Task 3 completed: Created comprehensive DateRangeSelector integrated with existing UI store
- Built preset buttons for 7, 15, and 30-day periods with active state indication
- Implemented custom date picker modal with validation and error handling
- Added quick navigation controls (previous/next period) with boundary checking
- Integrated with existing UI store activeFilters.dateRange for consistent state management
- Used shared date utilities from packages/shared instead of external dependencies
- Created robust date validation logic preventing invalid ranges and future dates

- Task 9 completed: Created fully functional HistoricalTrends page demonstrating all components
- Built complete page layout with chart as main focus and responsive design
- Integrated TrendChart and DateRangeSelector components with mock data functionality
- Added control panels above chart with date range and fuel type selection
- Placed statistics cards below chart showing average, min, max, and volatility
- Implemented CSV export functionality with proper Spanish formatting
- Added refresh button with loading states and real-time data simulation

- Task 4 completed: Built comprehensive FuelTypeToggle component with multiple variants
- Created flexible component supporting tabs, buttons, and checkboxes variants
- Implemented smooth framer-motion animations for transitions between fuel selections
- Added "All fuels" selection/deselection functionality with visual feedback
- Built active state indicators with color-coded fuel type dots and check marks
- Integrated seamlessly with chart data updates and state management
- Supports individual fuel toggle, select all, and deselect all operations

- Task 5 completed: Created advanced ComparisonChart for market analysis visualization
- Built sophisticated comparison chart displaying user prices vs market average
- Implemented visual difference areas between lines with color-coded advantages
- Added percentage difference overlay in tooltips with trend indicators
- Color-coded advantageous periods (green for below market, red for above)
- Created market position indicators showing advantage percentage and average difference
- Integrated seamlessly with enhanced data structure supporting market comparison data

- Task 6 completed: Built comprehensive StatisticsPanel with advanced analytics capabilities
- Created StatisticsPanel component with sophisticated statistical calculations including linear regression
- Implemented trend analysis with confidence scoring using R-squared correlation coefficient
- Added volatility calculation using standard deviation with proper mathematical implementation
- Built min/max price tracking with date stamps using shared date formatting utilities
- Created trend direction indicators with visual feedback (rising, falling, stable)
- Included comprehensive price change analysis with significant change count (>1% threshold)
- Added support for three display variants: cards, compact, and detailed layouts
- Integrated framer-motion animations for smooth transitions and loading states
- Successfully replaced basic statistics cards with comprehensive analytics panel

- Task 7 completed: Built comprehensive Analytics Store using Zustand with advanced state management
- Implemented centralized state management for historical data, comparison data, selected fuels, and date ranges
- Created sophisticated caching mechanism with TTL (5 minutes) and cache key generation based on date ranges
- Added data aggregation logic supporting daily, weekly, and monthly periods using moving averages
- Built data fetching abstraction with error handling, loading states, and automatic fallback to mock data
- Integrated with real analytics service API calls while maintaining backward compatibility with mock data
- Implemented fuel type selection management with toggle, select all, and deselect all functionality

- Task 8 completed: Extended existing Analytics Service with comprehensive historical trends functionality
- Added getStationHistory() method for fetching price history data with flexible date range parameters
- Implemented getMarketTrends() method for market comparison data with regional filtering capabilities
- Created getTrendAnalysis() method for advanced statistical analysis with confidence scoring
- Built robust data transformation utilities for converting API responses to standardized chart data formats
- Implemented sophisticated gap filling algorithms supporting last_known, interpolation, and market_average methods
- Added comprehensive request caching system with automatic TTL management and cache invalidation
- Fully integrated analytics service with Analytics Store for seamless data flow and error handling

- Task 10 completed: Implemented comprehensive Data Processing with full integration
- Created comprehensive trend calculations utility with sophisticated mathematical algorithms
- Implemented moving averages (simple and exponential) with configurable window periods
- Built volatility calculation using standard deviation with coefficient of variation analysis
- Added advanced trend detection using linear regression with R-squared confidence scoring
- Created market comparison logic with advantage analysis and competitive positioning metrics
- Implemented missing data analysis with gap detection and data quality assessment
- Added seasonal pattern detection for weekly and monthly price cycles with statistical significance
- Fully integrated all calculations with Analytics Store for automatic computation on data changes
- Enhanced StatisticsPanel component with real-time analytics insights and data quality metrics
- Added comprehensive market comparison visualization with competitive advantage indicators

- Task 11 completed: Added comprehensive chart interactions with advanced user controls
- Implemented advanced zoom controls with +/- buttons and keyboard shortcuts (Ctrl/Cmd + +/-)
- Added horizontal pan functionality with left/right buttons and arrow key navigation
- Created crosshair cursor functionality in focus mode for precise data point targeting
- Built enhanced tooltip system with detailed price information, dates, and statistical context
- Implemented click-to-focus functionality with visual reference line indicators
- Added reset zoom button with complete state restoration and keyboard shortcut (Ctrl/Cmd + 0)
- Integrated comprehensive keyboard navigation with arrow keys, zoom shortcuts, and Escape to unfocus
- Applied all interaction enhancements to both TrendChart and ComparisonChart components
- Added interaction mode toggle between 'zoom' and 'focus' with distinct cursor styles and behaviors

- Task 12 completed: Implemented comprehensive performance optimizations for large-scale data visualization
- Created sophisticated data decimation system with LTTB, linear, and adaptive algorithms
- Built virtualization components (VirtualizedChart, LazyChart, ProgressiveChart) for efficient rendering
- Applied React.memo optimization to TrendChart and ComparisonChart components
- Implemented intelligent lazy loading with IntersectionObserver and priority-based preloading
- Added global request debouncer to prevent excessive API calls during user interactions
- Created LRU cache system for processed chart data with automatic TTL management
- Integrated optimized mode toggle in HistoricalTrends page with dynamic decimation thresholds
- Enhanced analytics store with performance management methods and cache integration
- Added viewport-aware decimation threshold calculation for optimal rendering performance

- Task 13 completed: Created comprehensive unit test suite with 80%+ coverage target
- Built extensive test suite for statistical calculations (trendCalculations.ts) covering all mathematical functions
- Created thorough tests for date range logic including preset validation, custom ranges, and boundary conditions
- Implemented comprehensive data transformation tests for analytics service with caching and error handling
- Built detailed chart configuration tests covering colors, themes, responsiveness, and accessibility
- Created advanced tooltip formatting tests with proper internationalization and data display
- Implemented responsive behavior tests for ChartContainer with viewport changes and performance optimization
- Added test coverage for edge cases, error handling, keyboard navigation, and accessibility features
- Used Vitest and React Testing Library with comprehensive mocking for external dependencies
- Ensured all tests follow BDD patterns with descriptive test names and proper assertion coverage

- Task 14 completed: Created comprehensive integration test suite for end-to-end functionality validation
- Built extensive API integration tests (analytics-api.integration.test.ts) covering real network requests
- Implemented MSW (Mock Service Worker) for realistic API mocking with concurrent request handling
- Created complete chart rendering tests (chart-rendering.integration.test.tsx) with Recharts mocking
- Built comprehensive user interaction tests (user-interactions.integration.test.tsx) simulating real workflows
- Implemented analytics store integration tests (analytics-store.integration.test.ts) for state management
- Added full error recovery testing including network failures, timeouts, and rate limiting scenarios
- Created complex workflow tests covering date range changes, fuel type switching, and zoom/pan interactions
- Implemented performance testing with large datasets (1000+ data points) and memory management validation
- Added concurrent operation testing for multiple API requests and rapid user interactions
- Built comprehensive state consistency tests ensuring data integrity across component interactions
- Integrated real-time statistics update testing with automatic calculation triggers
- Created accessibility integration tests ensuring ARIA compliance across component interactions
- Added cache behavior validation with TTL expiration and invalidation scenarios

### File List

**Created:**
- `src/config/charts.ts` - Chart configuration constants, date presets, and fuel type definitions
- `src/components/charts/ChartContainer.tsx` - Responsive container wrapper component for charts
- `src/components/charts/TrendChart.tsx` - Interactive line chart component with zoom, pan, and multi-series support
- `src/components/charts/ComparisonChart.tsx` - Advanced market comparison chart with position indicators and difference visualization
- `src/components/features/analytics/DateRangeSelector.tsx` - Date range selector with presets, custom picker, and UI store integration
- `src/components/features/analytics/FuelTypeToggle.tsx` - Multi-variant fuel type toggle with animations and state management
- `src/components/features/analytics/StatisticsPanel.tsx` - Comprehensive statistics panel with advanced analytics and multiple display variants
- `src/pages/analytics/HistoricalTrends.tsx` - Complete historical trends page with integrated chart, controls, and statistics
- `src/types/charts.ts` - TypeScript interfaces for chart data structures and props
- `src/utils/chartAnimations.ts` - Animation utilities and preset configurations
- `src/config/chartTheme.ts` - Chart theme configuration with light/dark mode support
- `src/stores/analyticsStore.ts` - Zustand store for analytics state management with caching and API integration
- `src/utils/trendCalculations.ts` - Comprehensive data processing utilities with advanced mathematical algorithms
- `src/utils/dataOptimization.ts` - Data decimation algorithms (LTTB, linear, adaptive) for performance optimization
- `src/utils/chartCache.ts` - LRU cache system for processed chart data with TTL management
- `src/hooks/useDebounce.ts` - Global request debouncer for preventing excessive API calls
- `src/components/charts/VirtualizedChart.tsx` - Virtualization component for large datasets
- `src/components/charts/LazyChart.tsx` - Lazy loading chart components with IntersectionObserver
- `src/utils/__tests__/trendCalculations.test.ts` - Comprehensive unit tests for statistical calculations
- `src/components/features/analytics/__tests__/DateRangeSelector.test.tsx` - Complete test suite for date range logic
- `src/services/api/__tests__/analytics.service.test.ts` - Data transformation and API service tests
- `src/config/__tests__/charts.test.ts` - Chart configuration and theme tests
- `src/components/charts/__tests__/TrendChart.test.tsx` - Interactive chart component tests with tooltip validation
- `src/components/charts/__tests__/ChartContainer.test.tsx` - Responsive behavior and container tests
- `src/test/integration/analytics-api.integration.test.ts` - Comprehensive API integration tests with MSW mocking
- `src/test/integration/chart-rendering.integration.test.tsx` - Chart rendering integration with real data flow
- `src/test/integration/user-interactions.integration.test.tsx` - Complete user workflow and interaction testing
- `src/test/integration/analytics-store.integration.test.ts` - Store state management and data flow integration tests

**Modified:**
- `src/router/index.tsx` - Added analytics/trends route and lazy-loaded HistoricalTrends component
- `src/pages/Analytics.tsx` - Updated with navigation link to historical trends page
- `src/pages/analytics/HistoricalTrends.tsx` - Enhanced with chart type toggle, ComparisonChart integration, and real analytics service integration
- `src/services/api/analytics.service.ts` - Extended with historical trends methods, data transformation utilities, gap filling, and caching
- `src/stores/analyticsStore.ts` - Enhanced with comparison data support, real API service integration, and comprehensive trend calculations
- `src/components/features/analytics/StatisticsPanel.tsx` - Enhanced with advanced analytics insights, data quality metrics, and market comparison visualization
- `apps/web/package.json` - Added recharts@3.1.2, date-fns@4.1.0, and framer-motion@12.1.2 dependencies

## QA Results

(To be filled by QA agent)<|MERGE_RESOLUTION|>--- conflicted
+++ resolved
@@ -24,136 +24,6 @@
 
 ## Tasks / Subtasks
 
-<<<<<<< HEAD
-- [ ] **Task 1: Install and Configure Charting Library** (AC: 3)
-  - [ ] Install Recharts and dependencies
-  - [ ] Create chart configuration constants
-  - [ ] Set up responsive container wrapper
-  - [ ] Configure TypeScript types for charts
-  - [ ] Add chart animation utilities
-  - [ ] Create chart theme configuration
-
-- [ ] **Task 2: Create Station Trend Chart Component** (AC: 1, 2, 3, 5, 6, 7)
-  - [ ] Create src/components/charts/TrendChart.tsx
-  - [ ] Accept station_numero as prop
-  - [ ] Display station name in chart title
-  - [ ] Implement line chart with multiple series
-  - [ ] Add zoom and pan functionality
-  - [ ] Create custom tooltip component
-  - [ ] Add animated transitions between datasets
-  - [ ] Implement responsive sizing
-  - [ ] Add loading skeleton state
-  - [ ] Clear and reload data on station change
-
-- [ ] **Task 3: Build Date Range Selector** (AC: 1)
-  - [ ] Create src/components/features/analytics/DateRangeSelector.tsx
-  - [ ] Add preset buttons (7, 15, 30 days)
-  - [ ] Implement custom date picker
-  - [ ] Add quick navigation (previous/next period)
-  - [ ] Store selected range in URL params
-  - [ ] Add date validation logic
-
-- [ ] **Task 4: Create Multi-Station Comparison** (AC: 4)
-  - [ ] Create src/components/charts/MultiStationComparison.tsx
-  - [ ] Allow selection of multiple user stations
-  - [ ] Display each station as separate line series
-  - [ ] Use different colors per station
-  - [ ] Add station legend with toggle capability
-  - [ ] Sync date ranges across all stations
-  - [ ] Show comparative statistics panel
-
-- [ ] **Task 5: Implement Fuel Type Toggle** (AC: 6)
-  - [ ] Create src/components/features/analytics/FuelTypeToggle.tsx
-  - [ ] Build tab navigation for fuel types
-  - [ ] Add "All fuels" comparison option
-  - [ ] Implement smooth transitions between views
-  - [ ] Sync with chart data updates
-  - [ ] Add active state indicators
-
-- [ ] **Task 6: Create Market Comparison Chart** (AC: 3)
-  - [ ] Create src/components/charts/MarketComparisonChart.tsx
-  - [ ] Display selected station prices vs local market average
-  - [ ] Calculate market average for station's area
-  - [ ] Add difference visualization (area between lines)
-  - [ ] Implement percentage difference overlay
-  - [ ] Color code advantageous periods
-  - [ ] Add market position indicators
-
-- [ ] **Task 7: Build Statistics Panel** (AC: 8)
-  - [ ] Create src/components/features/analytics/StatisticsPanel.tsx
-  - [ ] Accept station_numero as prop
-  - [ ] Calculate and display average price per station
-  - [ ] Show minimum price with date
-  - [ ] Show maximum price with date
-  - [ ] Calculate and display volatility
-  - [ ] Add trend direction indicator
-  - [ ] Include price change summary
-  - [ ] Update calculations on station change
-
-- [ ] **Task 8: Create Station-Aware Analytics Store** (AC: All)
-  - [ ] Create src/stores/analyticsStore.ts
-  - [ ] Store historical price data per station
-  - [ ] Manage selected date range
-  - [ ] Handle fuel type selection
-  - [ ] Cache fetched data by station and range
-  - [ ] Implement data aggregation logic
-  - [ ] Add loading and error states
-  - [ ] Clear cache on station switch
-
-- [ ] **Task 9: Build Station-Aware Analytics Service** (AC: 1, 3, 8, 9)
-  - [ ] Create src/services/analytics.service.ts
-  - [ ] Implement getStationHistory(station_numero) method
-  - [ ] Implement getMarketTrends(station_numero) method
-  - [ ] Implement getMultiStationComparison() method
-  - [ ] Add getTrendAnalysis(station_numero) method
-  - [ ] Create data transformation utilities
-  - [ ] Handle gap filling in time series
-  - [ ] Implement request caching per station
-
-- [ ] **Task 10: Create Historical Trends Page** (AC: All)
-  - [ ] Create src/pages/analytics/HistoricalTrends.tsx
-  - [ ] Display selected station name prominently
-  - [ ] Layout with chart as main focus
-  - [ ] Add station switcher in header
-  - [ ] Add controls above chart
-  - [ ] Place statistics below chart
-  - [ ] Implement responsive layout
-  - [ ] Add export functionality
-  - [ ] Include refresh button
-
-- [ ] **Task 11: Add Chart Interactions** (AC: 3, 5)
-  - [ ] Implement zoom controls (+/- buttons)
-  - [ ] Add pan gesture support
-  - [ ] Create crosshair cursor on hover
-  - [ ] Build detailed tooltip with formatting
-  - [ ] Add click to focus functionality
-  - [ ] Implement reset zoom button
-  - [ ] Add keyboard navigation
-
-- [ ] **Task 12: Optimize Performance** (AC: 3, 4)
-  - [ ] Implement data decimation for large datasets
-  - [ ] Add virtualization for long time periods
-  - [ ] Use React.memo for chart components
-  - [ ] Implement lazy loading for charts
-  - [ ] Add request debouncing
-  - [ ] Cache rendered chart states
-
-- [ ] **Task 13: Write Unit Tests** (AC: All)
-  - [ ] Test statistical calculations
-  - [ ] Test date range logic
-  - [ ] Test data transformation
-  - [ ] Test chart configuration
-  - [ ] Test tooltip formatting
-  - [ ] Test responsive behavior
-
-- [ ] **Task 14: Write Integration Tests** (AC: 1, 2, 6)
-  - [ ] Test API data fetching
-  - [ ] Test chart rendering with data
-  - [ ] Test date range changes
-  - [ ] Test fuel type switching
-  - [ ] Test zoom/pan functionality
-  - [ ] Test statistics updates
-=======
 - [x] **Task 1: Install and Configure Charting Library** (AC: 3)
   - [x] Install Recharts and dependencies
   - [x] Create chart configuration constants
@@ -272,7 +142,6 @@
   - [x] Test fuel type switching
   - [x] Test zoom/pan functionality
   - [x] Test statistics updates
->>>>>>> 29a847bc
 
 ## Dev Notes
 
